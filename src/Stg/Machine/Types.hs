--- conflicted
+++ resolved
@@ -280,27 +280,6 @@
 
 -- | Classifies which rule has been applied in order to reach the current state.
 data StateTransition =
-<<<<<<< HEAD
-      Enter_NonUpdatableClosure
-    | Enter_PartiallyAppliedUpdate
-    | Enter_UpdatableClosure
-    | Eval_AppC
-    | Eval_AppP
-    | Eval_Case
-    | Eval_Case_Primop_Normal
-    | Eval_Case_Primop_DefaultBound
-    | Eval_FunctionApplication
-    | Eval_Let Rec
-    | Eval_LitE
-    | Eval_LitEApp
-    | ReturnCon_DefBound
-    | ReturnCon_DefUnbound
-    | ReturnCon_Match
-    | ReturnCon_Update
-    | ReturnInt_DefBound
-    | ReturnInt_DefUnbound
-    | ReturnInt_Match
-=======
       Rule1_Eval_FunctionApplication
     | Rule2_Enter_NonUpdatableClosure
     | Rule3_Eval_Let Rec
@@ -320,33 +299,10 @@
     | Rule17_Enter_PartiallyAppliedUpdate
     | Rule17a_Enter_PartiallyAppliedUpdate
     | Rule1819_Eval_Case_Primop_Shortcut
->>>>>>> 7829457d
     deriving (Eq, Ord, Show, Generic)
 
 instance Pretty StateTransition where
     pretty = \case
-<<<<<<< HEAD
-        Enter_NonUpdatableClosure     -> "Enter non-updatable closure"
-        Enter_PartiallyAppliedUpdate  -> "Enter partially applied closure"
-        Enter_UpdatableClosure        -> "Enter updatable closure"
-        Eval_AppC                     -> "Constructor application"
-        Eval_AppP                     -> "Primitive function application"
-        Eval_Case                     -> "Case evaluation"
-        Eval_Case_Primop_Normal       -> "Case evaluation of primop: taking a shortcut, standard match"
-        Eval_Case_Primop_DefaultBound -> "Case evaluation of primop: taking a shortcut, bound default match"
-        Eval_FunctionApplication      -> "Function application"
-        Eval_Let NonRecursive         -> "Let evaluation"
-        Eval_Let Recursive            -> "Letrec evaluation"
-        Eval_LitE                     -> "Literal evaluation"
-        Eval_LitEApp                  -> "Literal application"
-        ReturnCon_DefBound            -> "Algebraic constructor return, bound default match"
-        ReturnCon_DefUnbound          -> "Algebraic constructor return, unbound default match"
-        ReturnCon_Match               -> "Algebraic constructor return, standard match"
-        ReturnCon_Update              -> "Update by constructor return"
-        ReturnInt_DefBound            -> "Primitive constructor return, bound default match"
-        ReturnInt_DefUnbound          -> "Primitive constructor return, unbound default match"
-        ReturnInt_Match               -> "Primitive constructor return, standard match found"
-=======
         Rule1_Eval_FunctionApplication       -> "Function application"
         Rule2_Enter_NonUpdatableClosure      -> "Enter non-updatable closure"
         Rule3_Eval_Let NonRecursive          -> "Let evaluation"
@@ -367,7 +323,6 @@
         Rule17_Enter_PartiallyAppliedUpdate  -> "Enter partially applied closure"
         Rule17a_Enter_PartiallyAppliedUpdate -> "Enter partially applied closure"
         Rule1819_Eval_Case_Primop_Shortcut   -> "Case evaluation of primop: taking a shortcut"
->>>>>>> 7829457d
 
 -- | Type safety wrapper to report variables that were not in scope.
 newtype NotInScope = NotInScope [Var]
@@ -404,14 +359,9 @@
         NonAlgPrimScrutinee            -> "Non-algebraic/primitive case scrutinee"
         DivisionByZero                 -> "Division by zero"
         BadConArity retArity altArity  -> "Return" <+> pprArity retArity
-<<<<<<< HEAD
-                                      <+> "constructor to" <+> pprArity altArity
-                                      <+> "alternative"
-=======
                                           <+> "constructor to"
                                           <+> pprArity altArity
                                           <+> "alternative"
->>>>>>> 7829457d
 
 
 
